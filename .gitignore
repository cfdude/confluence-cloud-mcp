# Dependencies
node_modules/

# Build output
build/
dist/
*.tsbuildinfo

# Logs
logs/
*.log
npm-debug.log*
yarn-debug.log*
yarn-error.log*

# Environment variables
.env
.env.local
.env.*.local

# IDE
.vscode/
.idea/
*.swp
*.swo

# OS
.DS_Store
Thumbs.db

<<<<<<< HEAD
# Claude Code
CLAUDE.md
.claude/
=======
# MCP Inspector
.mcp-inspector/

# Local Docker images
*.local

# Temporary files
/tmp/confluence-cloud-mcp/
>>>>>>> 39020b5d
<|MERGE_RESOLUTION|>--- conflicted
+++ resolved
@@ -28,11 +28,10 @@
 .DS_Store
 Thumbs.db
 
-<<<<<<< HEAD
 # Claude Code
 CLAUDE.md
 .claude/
-=======
+
 # MCP Inspector
 .mcp-inspector/
 
@@ -40,5 +39,4 @@
 *.local
 
 # Temporary files
-/tmp/confluence-cloud-mcp/
->>>>>>> 39020b5d
+/tmp/confluence-cloud-mcp/