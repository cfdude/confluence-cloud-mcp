--- conflicted
+++ resolved
@@ -9,31 +9,43 @@
     limit?: number;
     cursor?: string;
     sort?: 'name' | '-name' | 'key' | '-key';
+    status?: 'current' | 'archived';
   }
 ): Promise<{
   content: Array<{ type: "text"; text: string }>;
 }> {
   try {
-<<<<<<< HEAD
-    const spaces = await client.getSpaces(args);
-=======
-    const spaces = await client.getConfluenceSpaces(args.limit, args.start);
->>>>>>> 39020b5d
-    // Transform to minimal format
+    const spaces = await client.getConfluenceSpaces({
+      limit: args.limit,
+      cursor: args.cursor,
+      sort: args.sort,
+      status: args.status
+    });
+    
+    // Transform to minimal format with cursor pagination support
     const simplified = {
       results: spaces.results.map(space => ({
         id: space.id,
         name: space.name,
         key: space.key,
-        status: space.status
+        status: space.status,
+        type: space.type,
+        description: space.description?.plain || null,
+        _links: {
+          webui: space._links.webui
+        }
       })),
-      next: spaces._links.next ? true : false
+      cursor: spaces._links.next?.split('cursor=')[1],
+      limit: spaces.limit,
+      size: spaces.size,
+      hasMore: !!spaces._links.next
     };
+    
     return {
       content: [
         {
           type: "text",
-          text: JSON.stringify(simplified),
+          text: JSON.stringify(simplified, null, 2),
         },
       ],
     };
@@ -58,20 +70,24 @@
     }
 
     const space = await client.getConfluenceSpace(args.spaceId);
+    
     // Transform to minimal format
     const simplified = {
       id: space.id,
       name: space.name,
       key: space.key,
       status: space.status,
+      type: space.type,
+      description: space.description?.plain || null,
       homepage: space.homepageId,
       url: space._links.webui
     };
+    
     return {
       content: [
         {
           type: "text",
-          text: JSON.stringify(simplified),
+          text: JSON.stringify(simplified, null, 2),
         },
       ],
     };
