#!/usr/bin/env node
import { Server } from "@modelcontextprotocol/sdk/server/index.js";
import { StdioServerTransport } from "@modelcontextprotocol/sdk/server/stdio.js";
import {
  CallToolRequestSchema,
  ErrorCode,
  ListResourcesRequestSchema,
  ListResourceTemplatesRequestSchema,
  ListToolsRequestSchema,
  McpError,
  ReadResourceRequestSchema,
} from "@modelcontextprotocol/sdk/types.js";

import { ConfluenceClient } from "./client/confluence-client.js";
import {
  handleCreateConfluencePage,
  handleGetConfluencePage,
  handleFindConfluencePage,
  handleListConfluencePages,
  handleUpdateConfluencePage,
} from "./handlers/page-handlers.js";
import {
  handleAddConfluenceLabel,
  handleGetConfluenceLabels,
  handleRemoveConfluenceLabel,
  handleSearchConfluencePages,
} from "./handlers/search-label-handlers.js";
import { handleGetConfluenceSpace, handleListConfluenceSpaces } from "./handlers/space-handlers.js";
import { toolSchemas } from "./schemas/tool-schemas.js";

// Initialize authentication configuration
function initializeAuthConfig() {
  const domain = process.env.CONFLUENCE_DOMAIN;
  if (!domain) {
    throw new Error('Missing required environment variable: CONFLUENCE_DOMAIN');
  }

  // Check for OAuth2 configuration
  if (process.env.CONFLUENCE_OAUTH_ACCESS_TOKEN) {
    return {
      domain,
      auth: {
        type: 'oauth2' as const,
        accessToken: process.env.CONFLUENCE_OAUTH_ACCESS_TOKEN,
        refreshToken: process.env.CONFLUENCE_OAUTH_REFRESH_TOKEN,
        clientId: process.env.CONFLUENCE_OAUTH_CLIENT_ID,
        clientSecret: process.env.CONFLUENCE_OAUTH_CLIENT_SECRET
      }
    };
  }

  // Fall back to basic auth
  const email = process.env.CONFLUENCE_EMAIL;
  const apiToken = process.env.CONFLUENCE_API_TOKEN;
  
  if (!email || !apiToken) {
    throw new Error('Either OAuth2 access token or basic auth credentials (email and API token) must be provided');
  }

  return {
    domain,
    auth: {
      type: 'basic' as const,
      email,
      apiToken
    }
  };
}

class ConfluenceServer {
  private server!: Server;
  private confluenceClient!: ConfluenceClient;

  private async initialize() {
    console.error("Loading tool schemas...");
    console.error("Available schemas:", Object.keys(toolSchemas));

    // Convert tool schemas to the format expected by the MCP SDK
    const tools = Object.entries(toolSchemas).map(([key, schema]) => {
      console.error(`Registering tool: ${key}`);
      const inputSchema = {
        type: "object",
        properties: schema.inputSchema.properties,
        ...(schema.inputSchema.required ? { required: schema.inputSchema.required } : {})
      } as const;

      return {
        name: key,
        description: schema.description,
        inputSchema,
      };
    });

    console.error("Initializing server with tools:", JSON.stringify(tools, null, 2));

    this.server = new Server(
      {
        name: "confluence-cloud",
        version: "1.10.1",
        protocolVersion: "2024-11-05",
        description: "Confluence Cloud MCP Server - Provides tools for interacting with any Confluence Cloud instance"
      },
      {
        capabilities: {
          tools: {
            schemas: tools,
          },
          resources: {
            schemas: [], // Explicitly define empty resources
          },
        },
      }
    );

<<<<<<< HEAD
    const config = initializeAuthConfig();
    
    console.error('Initializing Confluence client with config:', {
      domain: config.domain,
      authType: config.auth.type,
      // Mask sensitive data in logs
      ...(config.auth.type === 'basic'
        ? { email: config.auth.email }
        : { hasAccessToken: !!config.auth.accessToken })
=======
    // Set up required MCP protocol handlers
    this.server.setRequestHandler(ListToolsRequestSchema, async () => ({
      tools: Object.entries(toolSchemas).map(([key, schema]) => ({
        name: key,
        description: schema.description,
        inputSchema: {
          type: "object",
          properties: schema.inputSchema.properties,
          ...(("required" in schema.inputSchema) ? { required: schema.inputSchema.required } : {}),
        },
      })),
    }));

    this.confluenceClient = new ConfluenceClient({
      domain: process.env.CONFLUENCE_DOMAIN!,
      email: process.env.CONFLUENCE_EMAIL!,
      apiToken: process.env.CONFLUENCE_API_TOKEN!,
>>>>>>> 39020b5d
    });

    this.confluenceClient = new ConfluenceClient(config);

    this.setupHandlers();

    this.server.onerror = (error) => console.error("[MCP Error]", error);
    process.on("SIGINT", async () => {
      await this.server.close();
      process.exit(0);
    });
  }

<<<<<<< HEAD
  private setupHandlers() {
    // Set up required MCP protocol handlers
    this.server.setRequestHandler(ListToolsRequestSchema, async () => ({
      tools: Object.entries(toolSchemas).map(([key, schema]) => ({
        name: key,
        description: schema.description,
        inputSchema: schema.inputSchema
      })),
    }));
=======
  constructor() {
    // Initialize synchronously to ensure server is ready before handling requests
    this.initialize().catch(error => {
      console.error("Failed to initialize server:", error);
      process.exit(1);
    });
  }

  // Wait for server to be ready
  async waitForReady(): Promise<void> {
    if (!this.server) {
      await new Promise<void>((resolve) => {
        const checkServer = () => {
          if (this.server) {
            resolve();
          } else {
            setTimeout(checkServer, 100);
          }
        };
        checkServer();
      });
    }
  }
>>>>>>> 39020b5d

  private setupHandlers() {
    this.server.setRequestHandler(ListResourcesRequestSchema, async () => ({
      resources: [], // No resources provided by this server
    }));

    this.server.setRequestHandler(ListResourceTemplatesRequestSchema, async () => ({
      resourceTemplates: [], // No resource templates provided by this server
    }));

    this.server.setRequestHandler(ReadResourceRequestSchema, async (request) => {
      throw new McpError(
        ErrorCode.InvalidRequest,
        `No resources available: ${request.params.uri}`
      );
    });

    // Set up tool handlers
    this.server.setRequestHandler(CallToolRequestSchema, async (request) => {
      console.error('Received request:', JSON.stringify(request, null, 2));
      
      const { name, arguments: args } = request.params;
      console.error(`Handling tool request: ${name}`);

      try {
        switch (name) {
          // Space operations
<<<<<<< HEAD
          case "list_spaces": {
            const { limit, cursor, sort } = (args || {}) as {
              limit?: number;
              cursor?: string;
              sort?: 'name' | '-name' | 'key' | '-key';
            };
            return await handleListSpaces(this.confluenceClient, { limit, cursor, sort });
=======
          case "list_confluence_spaces": {
            const { limit, start } = (args || {}) as { limit?: number; start?: number };
            return await handleListConfluenceSpaces(this.confluenceClient, { limit, start });
>>>>>>> 39020b5d
          }
          case "get_confluence_space": {
            const { spaceId } = (args || {}) as { spaceId: string };
            if (!spaceId) throw new McpError(ErrorCode.InvalidParams, "spaceId is required");
            return await handleGetConfluenceSpace(this.confluenceClient, { spaceId });
          }

          // Page operations
<<<<<<< HEAD
          case "list_pages": {
            const { spaceId, limit, cursor, sort, status } = (args || {}) as {
              spaceId: string;
              limit?: number;
              cursor?: string;
              sort?: 'created-date' | '-created-date' | 'modified-date' | '-modified-date' | 'title' | '-title';
              status?: 'current' | 'archived' | 'draft' | 'trashed';
            };
            if (!spaceId) throw new McpError(ErrorCode.InvalidParams, "spaceId is required");
            return await handleListPages(this.confluenceClient, { spaceId, limit, cursor, sort, status });
=======
          case "list_confluence_pages": {
            const { spaceId, limit, start } = (args || {}) as { spaceId: string; limit?: number; start?: number };
            if (!spaceId) throw new McpError(ErrorCode.InvalidParams, "spaceId is required");
            return await handleListConfluencePages(this.confluenceClient, { spaceId, limit, start });
>>>>>>> 39020b5d
          }
          case "get_confluence_page": {
            const { pageId } = (args || {}) as { pageId: string };
            if (!pageId) throw new McpError(ErrorCode.InvalidParams, "pageId is required");
            return await handleGetConfluencePage(this.confluenceClient, { pageId });
          }
          case "find_confluence_page": {
            const { title, spaceId } = (args || {}) as { title: string; spaceId?: string };
            if (!title) throw new McpError(ErrorCode.InvalidParams, "title is required");
            return await handleFindConfluencePage(this.confluenceClient, { title, spaceId });
          }
          case "create_confluence_page": {
            const { spaceId, title, content, parentId } = (args || {}) as { 
              spaceId: string; 
              title: string; 
              content: string; 
              parentId?: string 
            };
            if (!spaceId || !title || !content) {
              throw new McpError(ErrorCode.InvalidParams, "spaceId, title, and content are required");
            }
            return await handleCreateConfluencePage(this.confluenceClient, { spaceId, title, content, parentId });
          }
          case "update_confluence_page": {
            const { pageId, title, content, version } = (args || {}) as {
              pageId: string;
              title: string;
              content: string;
              version: number;
            };
            if (!pageId || !title || !content || version === undefined) {
              throw new McpError(ErrorCode.InvalidParams, "pageId, title, content, and version are required");
            }
            return await handleUpdateConfluencePage(this.confluenceClient, { pageId, title, content, version });
          }

          // Search operation
<<<<<<< HEAD
          case "search_content": {
            const { cql, limit, cursor } = (args || {}) as {
              cql: string;
              limit?: number;
              cursor?: string;
            };
            if (!cql) throw new McpError(ErrorCode.InvalidParams, "cql is required");
            return await handleSearchContent(this.confluenceClient, {
              cql,
              limit,
              cursor
            });
=======
          case "search_confluence_pages": {
            const { query, limit, start } = (args || {}) as { 
              query: string; 
              limit?: number; 
              start?: number 
            };
            if (!query) throw new McpError(ErrorCode.InvalidParams, "query is required");
            return await handleSearchConfluencePages(this.confluenceClient, { query, limit, start });
>>>>>>> 39020b5d
          }

          // Label operations
          case "get_confluence_labels": {
            const { pageId } = (args || {}) as { pageId: string };
            if (!pageId) throw new McpError(ErrorCode.InvalidParams, "pageId is required");
            return await handleGetConfluenceLabels(this.confluenceClient, { pageId });
          }
<<<<<<< HEAD
          case "add_label": {
            const { contentId, prefix, name } = (args || {}) as { contentId: string; prefix: string; name: string };
            if (!contentId || !prefix || !name) {
              throw new McpError(ErrorCode.InvalidParams, "contentId, prefix, and name are required");
            }
            if (prefix !== "global") {
              throw new McpError(ErrorCode.InvalidParams, "prefix must be 'global'");
            }
            return await handleAddLabel(this.confluenceClient, { contentId, prefix, name });
=======
          case "add_confluence_label": {
            const { pageId, label } = (args || {}) as { pageId: string; label: string };
            if (!pageId || !label) throw new McpError(ErrorCode.InvalidParams, "pageId and label are required");
            return await handleAddConfluenceLabel(this.confluenceClient, { pageId, label });
>>>>>>> 39020b5d
          }
          case "remove_confluence_label": {
            const { pageId, label } = (args || {}) as { pageId: string; label: string };
            if (!pageId || !label) throw new McpError(ErrorCode.InvalidParams, "pageId and label are required");
            return await handleRemoveConfluenceLabel(this.confluenceClient, { pageId, label });
          }

          default:
            throw new McpError(ErrorCode.MethodNotFound, `Unknown tool: ${name}`);
        }
      } catch (error) {
        console.error("Error handling request:", error instanceof Error ? error.message : String(error));
        if (error instanceof McpError) {
          throw error;
        }
        throw new McpError(
          ErrorCode.InternalError,
          `Internal server error: ${error instanceof Error ? error.message : String(error)}`
        );
      }
    });
  }

  async run() {
    await this.waitForReady();
    const transport = new StdioServerTransport();
    await this.server.connect(transport);
    console.error("Confluence Cloud MCP server running on stdio");
  }
}

const server = new ConfluenceServer();
server.run().catch(console.error);<|MERGE_RESOLUTION|>--- conflicted
+++ resolved
@@ -1,4 +1,5 @@
 #!/usr/bin/env node
+import dotenv from "dotenv";
 import { Server } from "@modelcontextprotocol/sdk/server/index.js";
 import { StdioServerTransport } from "@modelcontextprotocol/sdk/server/stdio.js";
 import {
@@ -35,13 +36,14 @@
     throw new Error('Missing required environment variable: CONFLUENCE_DOMAIN');
   }
 
-  // Check for OAuth2 configuration
-  if (process.env.CONFLUENCE_OAUTH_ACCESS_TOKEN) {
+  // Check for OAuth2 configuration first
+  const oauthAccessToken = process.env.CONFLUENCE_OAUTH_ACCESS_TOKEN;
+  if (oauthAccessToken) {
     return {
       domain,
       auth: {
         type: 'oauth2' as const,
-        accessToken: process.env.CONFLUENCE_OAUTH_ACCESS_TOKEN,
+        accessToken: oauthAccessToken,
         refreshToken: process.env.CONFLUENCE_OAUTH_REFRESH_TOKEN,
         clientId: process.env.CONFLUENCE_OAUTH_CLIENT_ID,
         clientSecret: process.env.CONFLUENCE_OAUTH_CLIENT_SECRET
@@ -54,7 +56,7 @@
   const apiToken = process.env.CONFLUENCE_API_TOKEN;
   
   if (!email || !apiToken) {
-    throw new Error('Either OAuth2 access token or basic auth credentials (email and API token) must be provided');
+    throw new Error('Missing required environment variables: CONFLUENCE_EMAIL and CONFLUENCE_API_TOKEN');
   }
 
   return {
@@ -71,6 +73,14 @@
   private server!: Server;
   private confluenceClient!: ConfluenceClient;
 
+  constructor() {
+    // Initialize synchronously to ensure server is ready before handling requests
+    this.initialize().catch(error => {
+      console.error("Failed to initialize server:", error);
+      process.exit(1);
+    });
+  }
+
   private async initialize() {
     console.error("Loading tool schemas...");
     console.error("Available schemas:", Object.keys(toolSchemas));
@@ -81,9 +91,8 @@
       const inputSchema = {
         type: "object",
         properties: schema.inputSchema.properties,
-        ...(schema.inputSchema.required ? { required: schema.inputSchema.required } : {})
-      } as const;
-
+        ...("required" in schema.inputSchema ? { required: schema.inputSchema.required } : {}),
+      };
       return {
         name: key,
         description: schema.description,
@@ -112,17 +121,6 @@
       }
     );
 
-<<<<<<< HEAD
-    const config = initializeAuthConfig();
-    
-    console.error('Initializing Confluence client with config:', {
-      domain: config.domain,
-      authType: config.auth.type,
-      // Mask sensitive data in logs
-      ...(config.auth.type === 'basic'
-        ? { email: config.auth.email }
-        : { hasAccessToken: !!config.auth.accessToken })
-=======
     // Set up required MCP protocol handlers
     this.server.setRequestHandler(ListToolsRequestSchema, async () => ({
       tools: Object.entries(toolSchemas).map(([key, schema]) => ({
@@ -136,11 +134,15 @@
       })),
     }));
 
-    this.confluenceClient = new ConfluenceClient({
-      domain: process.env.CONFLUENCE_DOMAIN!,
-      email: process.env.CONFLUENCE_EMAIL!,
-      apiToken: process.env.CONFLUENCE_API_TOKEN!,
->>>>>>> 39020b5d
+    const config = initializeAuthConfig();
+    
+    console.error('Initializing Confluence client with config:', {
+      domain: config.domain,
+      authType: config.auth.type,
+      // Mask sensitive data in logs
+      ...(config.auth.type === 'basic'
+        ? { email: config.auth.email }
+        : { hasAccessToken: !!config.auth.accessToken })
     });
 
     this.confluenceClient = new ConfluenceClient(config);
@@ -151,25 +153,6 @@
     process.on("SIGINT", async () => {
       await this.server.close();
       process.exit(0);
-    });
-  }
-
-<<<<<<< HEAD
-  private setupHandlers() {
-    // Set up required MCP protocol handlers
-    this.server.setRequestHandler(ListToolsRequestSchema, async () => ({
-      tools: Object.entries(toolSchemas).map(([key, schema]) => ({
-        name: key,
-        description: schema.description,
-        inputSchema: schema.inputSchema
-      })),
-    }));
-=======
-  constructor() {
-    // Initialize synchronously to ensure server is ready before handling requests
-    this.initialize().catch(error => {
-      console.error("Failed to initialize server:", error);
-      process.exit(1);
     });
   }
 
@@ -188,7 +171,6 @@
       });
     }
   }
->>>>>>> 39020b5d
 
   private setupHandlers() {
     this.server.setRequestHandler(ListResourcesRequestSchema, async () => ({
@@ -216,19 +198,13 @@
       try {
         switch (name) {
           // Space operations
-<<<<<<< HEAD
-          case "list_spaces": {
+          case "list_confluence_spaces": {
             const { limit, cursor, sort } = (args || {}) as {
               limit?: number;
               cursor?: string;
               sort?: 'name' | '-name' | 'key' | '-key';
             };
-            return await handleListSpaces(this.confluenceClient, { limit, cursor, sort });
-=======
-          case "list_confluence_spaces": {
-            const { limit, start } = (args || {}) as { limit?: number; start?: number };
-            return await handleListConfluenceSpaces(this.confluenceClient, { limit, start });
->>>>>>> 39020b5d
+            return await handleListConfluenceSpaces(this.confluenceClient, { limit, cursor, sort });
           }
           case "get_confluence_space": {
             const { spaceId } = (args || {}) as { spaceId: string };
@@ -237,8 +213,7 @@
           }
 
           // Page operations
-<<<<<<< HEAD
-          case "list_pages": {
+          case "list_confluence_pages": {
             const { spaceId, limit, cursor, sort, status } = (args || {}) as {
               spaceId: string;
               limit?: number;
@@ -247,13 +222,7 @@
               status?: 'current' | 'archived' | 'draft' | 'trashed';
             };
             if (!spaceId) throw new McpError(ErrorCode.InvalidParams, "spaceId is required");
-            return await handleListPages(this.confluenceClient, { spaceId, limit, cursor, sort, status });
-=======
-          case "list_confluence_pages": {
-            const { spaceId, limit, start } = (args || {}) as { spaceId: string; limit?: number; start?: number };
-            if (!spaceId) throw new McpError(ErrorCode.InvalidParams, "spaceId is required");
-            return await handleListConfluencePages(this.confluenceClient, { spaceId, limit, start });
->>>>>>> 39020b5d
+            return await handleListConfluencePages(this.confluenceClient, { spaceId, limit, cursor, sort, status });
           }
           case "get_confluence_page": {
             const { pageId } = (args || {}) as { pageId: string };
@@ -291,29 +260,18 @@
           }
 
           // Search operation
-<<<<<<< HEAD
-          case "search_content": {
+          case "search_confluence_pages": {
             const { cql, limit, cursor } = (args || {}) as {
               cql: string;
               limit?: number;
               cursor?: string;
             };
             if (!cql) throw new McpError(ErrorCode.InvalidParams, "cql is required");
-            return await handleSearchContent(this.confluenceClient, {
+            return await handleSearchConfluencePages(this.confluenceClient, {
               cql,
               limit,
               cursor
             });
-=======
-          case "search_confluence_pages": {
-            const { query, limit, start } = (args || {}) as { 
-              query: string; 
-              limit?: number; 
-              start?: number 
-            };
-            if (!query) throw new McpError(ErrorCode.InvalidParams, "query is required");
-            return await handleSearchConfluencePages(this.confluenceClient, { query, limit, start });
->>>>>>> 39020b5d
           }
 
           // Label operations
@@ -322,8 +280,7 @@
             if (!pageId) throw new McpError(ErrorCode.InvalidParams, "pageId is required");
             return await handleGetConfluenceLabels(this.confluenceClient, { pageId });
           }
-<<<<<<< HEAD
-          case "add_label": {
+          case "add_confluence_label": {
             const { contentId, prefix, name } = (args || {}) as { contentId: string; prefix: string; name: string };
             if (!contentId || !prefix || !name) {
               throw new McpError(ErrorCode.InvalidParams, "contentId, prefix, and name are required");
@@ -331,13 +288,7 @@
             if (prefix !== "global") {
               throw new McpError(ErrorCode.InvalidParams, "prefix must be 'global'");
             }
-            return await handleAddLabel(this.confluenceClient, { contentId, prefix, name });
-=======
-          case "add_confluence_label": {
-            const { pageId, label } = (args || {}) as { pageId: string; label: string };
-            if (!pageId || !label) throw new McpError(ErrorCode.InvalidParams, "pageId and label are required");
-            return await handleAddConfluenceLabel(this.confluenceClient, { pageId, label });
->>>>>>> 39020b5d
+            return await handleAddConfluenceLabel(this.confluenceClient, { contentId, prefix, name });
           }
           case "remove_confluence_label": {
             const { pageId, label } = (args || {}) as { pageId: string; label: string };
@@ -369,5 +320,8 @@
   }
 }
 
+// Load environment variables before initializing
+dotenv.config();
+
 const server = new ConfluenceServer();
 server.run().catch(console.error);